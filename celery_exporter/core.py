--- conflicted
+++ resolved
@@ -52,11 +52,8 @@
             namespace=self._namespace,
             max_tasks_in_memory=self._max_tasks,
         )
-<<<<<<< HEAD
         t.daemon = True
-=======
         logger.debug("Starting TaskThread")
->>>>>>> a03bcbd2
         t.start()
 
         if self._queues:
@@ -68,11 +65,8 @@
 
         if self._enable_events:
             e = EnableEventsThread(app=self._app)
-<<<<<<< HEAD
             e.daemon = True
-=======
             logger.debug("Starting EventsThread")
->>>>>>> a03bcbd2
             e.start()
 
     def _start_httpd(self):  # pragma: no cover
